module Hub
  # Provides methods for inspecting the environment, such as GitHub user/token
  # settings, repository info, and similar.
  module Context
    # Caches output when shelling out to git
    GIT_CONFIG = Hash.new do |cache, cmd|
      result = %x{git #{cmd}}.chomp
      cache[cmd] = $?.success? && !result.empty? ? result : nil
    end

    # Parses URLs for git remotes and stores info
    REMOTES = Hash.new do |cache, remote|
<<<<<<< HEAD
      url = GIT_CONFIG["config remote.#{remote}.url"]

      if url && url.to_s =~ %r{\bgithub\.com[:/](.+)/(.+?)(.git)?$}
        cache[remote] = { :user => $1, :repo => $2 }
=======
      if remote
        url = GIT_CONFIG["config remote.#{remote}.url"]
        
        if url && url.to_s =~ %r{\bgithub\.com[:/](.+)/(.+).git$}
          cache[remote] = { :user => $1, :repo => $2 }
        else
          cache[remote] = { }
        end
>>>>>>> c554be5f
      else
        cache[remote] = { }
      end
    end

    LGHCONF = "http://github.com/guides/local-github-config"

    def repo_owner
      REMOTES[default_remote][:user]
    end

    def repo_user
      REMOTES[current_remote][:user]
    end

    def repo_name
      REMOTES[default_remote][:repo] || File.basename(Dir.pwd)
    end

    # Either returns the GitHub user as set by git-config(1) or aborts
    # with an error message.
    def github_user(fatal = true)
      if user = GIT_CONFIG['config github.user']
        user
      elsif fatal
        abort("** No GitHub user set. See #{LGHCONF}")
      end
    end

    def github_token(fatal = true)
      if token = GIT_CONFIG['config github.token']
        token
      elsif fatal
        abort("** No GitHub token set. See #{LGHCONF}")
      end
    end

    def current_branch
      GIT_CONFIG['symbolic-ref -q HEAD']
    end

    def tracked_branch
      branch = current_branch && tracked_for(current_branch)
      normalize_branch(branch) if branch
    end

    def remotes
      remote_string = GIT_CONFIG['remote']
      if remote_string
        list = remote_string.split("\n")
        main = list.delete('origin') and list.unshift(main)
        list
      else
        list = []
      end
    end

    def remotes_group(name)
      GIT_CONFIG["config remotes.#{name}"]
    end

    def current_remote
      (current_branch && remote_for(current_branch)) || default_remote
    end

    def default_remote
      remotes.first
    end

    def normalize_branch(branch)
      branch.sub('refs/heads/', '')
    end

    def remote_for(branch)
      GIT_CONFIG['config branch.%s.remote' % normalize_branch(branch)]
    end

    def tracked_for(branch)
      GIT_CONFIG['config branch.%s.merge' % normalize_branch(branch)]
    end

    def http_clone?
      GIT_CONFIG['config --bool hub.http-clone'] == 'true'
    end

    # Core.repositoryformatversion should exist for all git
    # repositories, and be blank for all non-git repositories. If
    # there's a better config setting to check here, this can be
    # changed without breaking anything.
    def is_repo?
      GIT_CONFIG['config core.repositoryformatversion']
    end

    def github_url(options = {})
      repo = options[:repo]
      user, repo = repo.split('/') if repo && repo.index('/')
      user ||= options[:user] || github_user
      repo ||= repo_name
      secure = options[:private]

      if options[:web] == 'wiki'
        scheme = secure ? 'https:' : 'http:'
        '%s//wiki.github.com/%s/%s/' % [scheme, user, repo]
      elsif options[:web]
        scheme = secure ? 'https:' : 'http:'
        path = options[:web] == true ? '' : options[:web].to_s
        '%s//github.com/%s/%s%s' % [scheme, user, repo, path]
      else
        if secure
          url = 'git@github.com:%s/%s.git'
        elsif http_clone?
          url = 'http://github.com/%s/%s.git'
        else
          url = 'git://github.com/%s/%s.git'
        end

        url % [user, repo]
      end
    end
  end
end<|MERGE_RESOLUTION|>--- conflicted
+++ resolved
@@ -10,21 +10,14 @@
 
     # Parses URLs for git remotes and stores info
     REMOTES = Hash.new do |cache, remote|
-<<<<<<< HEAD
-      url = GIT_CONFIG["config remote.#{remote}.url"]
-
-      if url && url.to_s =~ %r{\bgithub\.com[:/](.+)/(.+?)(.git)?$}
-        cache[remote] = { :user => $1, :repo => $2 }
-=======
       if remote
         url = GIT_CONFIG["config remote.#{remote}.url"]
-        
+
         if url && url.to_s =~ %r{\bgithub\.com[:/](.+)/(.+).git$}
           cache[remote] = { :user => $1, :repo => $2 }
         else
           cache[remote] = { }
         end
->>>>>>> c554be5f
       else
         cache[remote] = { }
       end
